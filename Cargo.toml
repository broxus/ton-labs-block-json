[package]
<<<<<<< HEAD
edition = "2018"
name = "ton_block_json"
version = "0.6.22"

[dependencies]
ton_block = { git = "https://github.com/broxus/ton-labs-block" }
ton_types = { git = "https://github.com/broxus/ton-labs-types" }

anyhow = "1.0"
base64 = "0.13.0"
hex = "0.4"
num = "0.3"
num-traits = "0.2"
rand = "0.8"
serde = { version = "1.0", features = ["derive"] }
serde_json = {version = "1.0", features = ["preserve_order"]}
=======
build = 'build.rs'
edition = '2018'
name = 'ton_block_json'
version = '0.7.3'

[dependencies]
base64 = '0.11.0'
failure = '0.1.8'
hex = '0.4.0'
num = '^0.2'
num-traits = '0.2'
serde = '1.0.105'
serde_derive = '1.0.105'
serde_json = { features = [ 'preserve_order' ], version = '^1.0' }
ton_block = { git = 'https://github.com/tonlabs/ton-labs-block', tag = '1.7.38' }
ton_types = { git = 'https://github.com/tonlabs/ton-labs-types', tag = '1.10.12' }

[dev-dependencies]
>>>>>>> 33c66c6b
<|MERGE_RESOLUTION|>--- conflicted
+++ resolved
@@ -1,38 +1,16 @@
 [package]
-<<<<<<< HEAD
-edition = "2018"
+edition = "2021"
 name = "ton_block_json"
-version = "0.6.22"
+version = "0.7.3"
 
 [dependencies]
+anyhow = "1.0.55"
+base64 = "0.13.0"
+hex = "0.4.3"
+num = "0.3.1"
+num-traits = "0.2.14"
+serde = { version = "1.0.136", features = ["derive"] }
+serde_json = { version = "1.0.79", features = ["preserve_order"] }
+
 ton_block = { git = "https://github.com/broxus/ton-labs-block" }
-ton_types = { git = "https://github.com/broxus/ton-labs-types" }
-
-anyhow = "1.0"
-base64 = "0.13.0"
-hex = "0.4"
-num = "0.3"
-num-traits = "0.2"
-rand = "0.8"
-serde = { version = "1.0", features = ["derive"] }
-serde_json = {version = "1.0", features = ["preserve_order"]}
-=======
-build = 'build.rs'
-edition = '2018'
-name = 'ton_block_json'
-version = '0.7.3'
-
-[dependencies]
-base64 = '0.11.0'
-failure = '0.1.8'
-hex = '0.4.0'
-num = '^0.2'
-num-traits = '0.2'
-serde = '1.0.105'
-serde_derive = '1.0.105'
-serde_json = { features = [ 'preserve_order' ], version = '^1.0' }
-ton_block = { git = 'https://github.com/tonlabs/ton-labs-block', tag = '1.7.38' }
-ton_types = { git = 'https://github.com/tonlabs/ton-labs-types', tag = '1.10.12' }
-
-[dev-dependencies]
->>>>>>> 33c66c6b
+ton_types = { git = "https://github.com/broxus/ton-labs-types" }